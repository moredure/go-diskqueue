--- conflicted
+++ resolved
@@ -465,10 +465,7 @@
 	if d.diskLimitFeatIsOn {
 		// save space for the number of messages in this file
 		fileSize += 8
-<<<<<<< HEAD
-=======
 		d.writeBytes += totalBytes
->>>>>>> 4c956aaa
 		d.writeMessages += 1
 	}
 
