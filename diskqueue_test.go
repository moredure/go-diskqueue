package diskqueue

import (
	"bufio"
	"bytes"
	"fmt"
	"io/ioutil"
	"os"
	"path"
	"path/filepath"
	"reflect"
	"runtime"
	"strconv"
	"sync"
	"sync/atomic"
	"testing"
	"time"
)

func Equal(t *testing.T, expected, actual interface{}) {
	if !reflect.DeepEqual(expected, actual) {
		_, file, line, _ := runtime.Caller(1)
		t.Logf("\033[31m%s:%d:\n\n\t   %#v (expected)\n\n\t!= %#v (actual)\033[39m\n\n",
			filepath.Base(file), line, expected, actual)
		t.FailNow()
	}
}

func NotEqual(t *testing.T, expected, actual interface{}) {
	if reflect.DeepEqual(expected, actual) {
		_, file, line, _ := runtime.Caller(1)
		t.Logf("\033[31m%s:%d:\n\n\tnexp: %#v\n\n\tgot:  %#v\033[39m\n\n",
			filepath.Base(file), line, expected, actual)
		t.FailNow()
	}
}

func Nil(t *testing.T, object interface{}) {
	if !isNil(object) {
		_, file, line, _ := runtime.Caller(1)
		t.Logf("\033[31m%s:%d:\n\n\t   <nil> (expected)\n\n\t!= %#v (actual)\033[39m\n\n",
			filepath.Base(file), line, object)
		t.FailNow()
	}
}

func NotNil(t *testing.T, object interface{}) {
	if isNil(object) {
		_, file, line, _ := runtime.Caller(1)
		t.Logf("\033[31m%s:%d:\n\n\tExpected value not to be <nil>\033[39m\n\n",
			filepath.Base(file), line)
		t.FailNow()
	}
}

func isNil(object interface{}) bool {
	if object == nil {
		return true
	}

	value := reflect.ValueOf(object)
	kind := value.Kind()
	if kind >= reflect.Chan && kind <= reflect.Slice && value.IsNil() {
		return true
	}

	return false
}

type tbLog interface {
	Log(...interface{})
}

func NewTestLogger(tbl tbLog) AppLogFunc {
	return func(lvl LogLevel, f string, args ...interface{}) {
		tbl.Log(fmt.Sprintf(lvl.String()+": "+f, args...))
	}
}

func TestDiskQueue(t *testing.T) {
	l := NewTestLogger(t)

	dqName := "test_disk_queue" + strconv.Itoa(int(time.Now().Unix()))
	tmpDir, err := ioutil.TempDir("", fmt.Sprintf("nsq-test-%d", time.Now().UnixNano()))
	if err != nil {
		panic(err)
	}
	defer os.RemoveAll(tmpDir)
	dq := New(dqName, tmpDir, 1024, 4, 1<<10, 2500, 2*time.Second, l)
	defer dq.Close()
	NotNil(t, dq)
	Equal(t, int64(0), dq.Depth())

	msg := []byte("test")
	err = dq.Put(msg)
	Nil(t, err)
	Equal(t, int64(1), dq.Depth())

	msgOut := <-dq.ReadChan()
	Equal(t, msg, msgOut)
}

func TestDiskQueueRoll(t *testing.T) {
	l := NewTestLogger(t)
	dqName := "test_disk_queue_roll" + strconv.Itoa(int(time.Now().Unix()))
	tmpDir, err := ioutil.TempDir("", fmt.Sprintf("nsq-test-%d", time.Now().UnixNano()))
	if err != nil {
		panic(err)
	}
	defer os.RemoveAll(tmpDir)
	msg := bytes.Repeat([]byte{0}, 10)
	ml := int64(len(msg))
	dq := New(dqName, tmpDir, 10*(ml+4), int32(ml), 1<<10, 2500, 2*time.Second, l)
	defer dq.Close()
	NotNil(t, dq)
	Equal(t, int64(0), dq.Depth())

	for i := 0; i < 10; i++ {
		err := dq.Put(msg)
		Nil(t, err)
		Equal(t, int64(i+1), dq.Depth())
	}

	Equal(t, int64(1), dq.(*diskQueue).writeFileNum)
	Equal(t, int64(0), dq.(*diskQueue).writePos)

	for i := 10; i > 0; i-- {
		Equal(t, msg, <-dq.ReadChan())
		Equal(t, int64(i-1), dq.Depth())
	}
}

func assertFileNotExist(t *testing.T, fn string) {
	f, err := os.OpenFile(fn, os.O_RDONLY, 0600)
	Equal(t, (*os.File)(nil), f)
	Equal(t, true, os.IsNotExist(err))
}

func TestDiskQueueEmpty(t *testing.T) {
	l := NewTestLogger(t)
	dqName := "test_disk_queue_empty" + strconv.Itoa(int(time.Now().Unix()))
	tmpDir, err := ioutil.TempDir("", fmt.Sprintf("nsq-test-%d", time.Now().UnixNano()))
	if err != nil {
		panic(err)
	}
	defer os.RemoveAll(tmpDir)
	msg := bytes.Repeat([]byte{0}, 10)
	dq := New(dqName, tmpDir, 100, 0, 1<<10, 2500, 2*time.Second, l)
	defer dq.Close()
	NotNil(t, dq)
	Equal(t, int64(0), dq.Depth())

	for i := 0; i < 100; i++ {
		err := dq.Put(msg)
		Nil(t, err)
		Equal(t, int64(i+1), dq.Depth())
	}

	for i := 0; i < 3; i++ {
		<-dq.ReadChan()
	}

	for {
		if dq.Depth() == 97 {
			break
		}
		time.Sleep(50 * time.Millisecond)
	}
	Equal(t, int64(97), dq.Depth())

	numFiles := dq.(*diskQueue).writeFileNum
	dq.Empty()

	assertFileNotExist(t, dq.(*diskQueue).metaDataFileName())
	for i := int64(0); i <= numFiles; i++ {
		assertFileNotExist(t, dq.(*diskQueue).fileName(i))
	}
	Equal(t, int64(0), dq.Depth())
	Equal(t, dq.(*diskQueue).writeFileNum, dq.(*diskQueue).readFileNum)
	Equal(t, dq.(*diskQueue).writePos, dq.(*diskQueue).readPos)
	Equal(t, dq.(*diskQueue).readPos, dq.(*diskQueue).nextReadPos)
	Equal(t, dq.(*diskQueue).readFileNum, dq.(*diskQueue).nextReadFileNum)

	for i := 0; i < 100; i++ {
		err := dq.Put(msg)
		Nil(t, err)
		Equal(t, int64(i+1), dq.Depth())
	}

	for i := 0; i < 100; i++ {
		<-dq.ReadChan()
	}

	for {
		if dq.Depth() == 0 {
			break
		}
		time.Sleep(50 * time.Millisecond)
	}

	Equal(t, int64(0), dq.Depth())
	Equal(t, dq.(*diskQueue).writeFileNum, dq.(*diskQueue).readFileNum)
	Equal(t, dq.(*diskQueue).writePos, dq.(*diskQueue).readPos)
	Equal(t, dq.(*diskQueue).readPos, dq.(*diskQueue).nextReadPos)
}

func TestDiskQueueCorruption(t *testing.T) {
	l := NewTestLogger(t)
	dqName := "test_disk_queue_corruption" + strconv.Itoa(int(time.Now().Unix()))
	tmpDir, err := ioutil.TempDir("", fmt.Sprintf("nsq-test-%d", time.Now().UnixNano()))
	if err != nil {
		panic(err)
	}
	defer os.RemoveAll(tmpDir)
	// require a non-zero message length for the corrupt (len 0) test below
	dq := New(dqName, tmpDir, 1000, 10, 1<<10, 5, 2*time.Second, l)
	defer dq.Close()

	msg := make([]byte, 123) // 127 bytes per message, 8 (1016 bytes) messages per file
	for i := 0; i < 25; i++ {
		dq.Put(msg)
	}

	Equal(t, int64(25), dq.Depth())

	// corrupt the 2nd file
	dqFn := dq.(*diskQueue).fileName(1)
	os.Truncate(dqFn, 500) // 3 valid messages, 5 corrupted

	for i := 0; i < 19; i++ { // 1 message leftover in 4th file
		Equal(t, msg, <-dq.ReadChan())
	}

	// corrupt the 4th (current) file
	dqFn = dq.(*diskQueue).fileName(3)
	os.Truncate(dqFn, 100)

	dq.Put(msg) // in 5th file

	Equal(t, msg, <-dq.ReadChan())

	// write a corrupt (len 0) message at the 5th (current) file
	dq.(*diskQueue).writeFile.Write([]byte{0, 0, 0, 0})

	// force a new 6th file - put into 5th, then readOne errors, then put into 6th
	dq.Put(msg)
	dq.Put(msg)

	Equal(t, msg, <-dq.ReadChan())
}

type md struct {
	depth         int64
	writeBytes    int64
	readFileNum   int64
	writeFileNum  int64
	readMessages  int64
	writeMessages int64
	readPos       int64
	writePos      int64
}

func readMetaDataFile(fileName string, retried int, diskLimitFeatIsOn bool) md {
	f, err := os.OpenFile(fileName, os.O_RDONLY, 0600)
	if err != nil {
		// provide a simple retry that results in up to
		// another 500ms for the file to be written.
		if retried < 9 {
			retried++
			time.Sleep(50 * time.Millisecond)
			return readMetaDataFile(fileName, retried, diskLimitFeatIsOn)
		}
		panic(err)
	}
	defer f.Close()

	var ret md
<<<<<<< HEAD
	if diskLimitFeatIsOn {
		_, err = fmt.Fscanf(f, "%d\n%d,%d,%d\n%d,%d,%d\n",
=======
	if withDiskSpaceFeat {
		_, err = fmt.Fscanf(f, "%d\n%d,%d,%d\n%d,%d,%d,%d\n",
>>>>>>> 4c956aaa
			&ret.depth,
			&ret.readFileNum, &ret.readMessages, &ret.readPos,
			&ret.writeBytes, &ret.writeFileNum, &ret.writeMessages, &ret.writePos)
	} else {
		_, err = fmt.Fscanf(f, "%d\n%d,%d\n%d,%d\n",
			&ret.depth,
			&ret.readFileNum, &ret.readPos,
			&ret.writeFileNum, &ret.writePos)
	}
	if err != nil {
		panic(err)
	}
	return ret
}

func TestDiskQueueSyncAfterRead(t *testing.T) {
	l := NewTestLogger(t)
	dqName := "test_disk_queue_read_after_sync" + strconv.Itoa(int(time.Now().Unix()))
	tmpDir, err := ioutil.TempDir("", fmt.Sprintf("nsq-test-%d", time.Now().UnixNano()))
	if err != nil {
		panic(err)
	}
	defer os.RemoveAll(tmpDir)
	dq := New(dqName, tmpDir, 1<<11, 0, 1<<10, 2500, 50*time.Millisecond, l)
	defer dq.Close()

	msg := make([]byte, 1000)
	dq.Put(msg)

	for i := 0; i < 10; i++ {
		d := readMetaDataFile(dq.(*diskQueue).metaDataFileName(), 0, false)
		if d.depth == 1 &&
			d.readFileNum == 0 &&
			d.writeFileNum == 0 &&
			d.readPos == 0 &&
			d.writePos == 1004 {
			// success
			goto next
		}
		time.Sleep(100 * time.Millisecond)
	}
	panic("fail")

next:
	dq.Put(msg)
	<-dq.ReadChan()

	for i := 0; i < 10; i++ {
		d := readMetaDataFile(dq.(*diskQueue).metaDataFileName(), 0, false)
		if d.depth == 1 &&
			d.readFileNum == 0 &&
			d.writeFileNum == 0 &&
			d.readPos == 1004 &&
			d.writePos == 2008 {
			// success
			goto done
		}
		time.Sleep(100 * time.Millisecond)
	}
	panic("fail")

done:
}

func TestDiskQueueSyncAfterReadWithDiskSizeImplementation(t *testing.T) {
	l := NewTestLogger(t)
	dqName := "test_disk_queue_read_after_sync" + strconv.Itoa(int(time.Now().Unix()))
	tmpDir, err := ioutil.TempDir("", fmt.Sprintf("nsq-test-%d", time.Now().UnixNano()))
	if err != nil {
		panic(err)
	}
	defer os.RemoveAll(tmpDir)
	dq := NewWithDiskSpace(dqName, tmpDir, 1<<11, 1<<11, 0, 1<<10, 2500, 50*time.Millisecond, l)
	defer dq.Close()

	msgSize := 1000
	msg := make([]byte, msgSize)
	dq.Put(msg)

	for i := 0; i < 10; i++ {
		d := readMetaDataFile(dq.(*diskQueue).metaDataFileName(), 0, true)
		if d.depth == 1 &&
			d.writeBytes == 1004 &&
			d.readFileNum == 0 &&
			d.writeFileNum == 0 &&
			d.readPos == 0 &&
			d.writePos == 1004 &&
			d.readMessages == 0 &&
			d.writeMessages == 1 {
			// success
			goto next
		}
		time.Sleep(100 * time.Millisecond)
	}
	panic("fail")

next:
	dq.Put(msg)
	<-dq.ReadChan()

	for i := 0; i < 10; i++ {
		d := readMetaDataFile(dq.(*diskQueue).metaDataFileName(), 0, true)
		if d.depth == 1 &&
			d.writeBytes == 2008 &&
			d.readFileNum == 0 &&
			d.writeFileNum == 0 &&
			d.readPos == 1004 &&
			d.writePos == 2008 &&
			d.readMessages == 1 &&
			d.writeMessages == 2 {
			// success
			goto completeWriteFile
		}
		time.Sleep(100 * time.Millisecond)
	}
	panic("fail")

completeWriteFile:
	// meet the file size limit exactly (2048 bytes) when writeFileNum
	// equals readFileNum
	totalBytes := 2 * (msgSize + 4)
	bytesRemaining := 2048 - (totalBytes + 8)
	oneByteMsgSizeIncrease := 5
	dq.Put(make([]byte, bytesRemaining-4-oneByteMsgSizeIncrease))
	dq.Put(make([]byte, 1))

	for i := 0; i < 10; i++ {
		// test that write position and messages reset when a new file is created
		// test the writeFileNum correctly increments
		d := readMetaDataFile(dq.(*diskQueue).metaDataFileName(), 0, true)
<<<<<<< HEAD
		if d.depth == 3 &&
=======
		if d.depth == 2 &&
			d.writeBytes == 3020 &&
>>>>>>> 4c956aaa
			d.readFileNum == 0 &&
			d.writeFileNum == 1 &&
			d.readPos == 1004 &&
			d.writePos == 0 &&
			d.readMessages == 1 &&
			d.writeMessages == 0 {
			// success
			goto completeReadFile
		}
		time.Sleep(100 * time.Millisecond)
	}
	panic("fail")

completeReadFile:
	dq.Put(msg)

	<-dq.ReadChan()
	<-dq.ReadChan()
	<-dq.ReadChan()

	for i := 0; i < 10; i++ {
		// test that read position and messages reset when a file is completely read
		// test the readFileNum correctly increments
		d := readMetaDataFile(dq.(*diskQueue).metaDataFileName(), 0, true)
		t.Logf("Write bytes: %d", d.writeBytes)
		if d.depth == 1 &&
			d.writeBytes == 1004 &&
			d.readFileNum == 1 &&
			d.writeFileNum == 1 &&
			d.readPos == 0 &&
			d.writePos == 1004 &&
			d.readMessages == 0 &&
			d.writeMessages == 1 {
			// success
			goto completeWriteFileAgain
		}
		time.Sleep(100 * time.Millisecond)
	}
	panic("fail")

completeWriteFileAgain:
	// make writeFileNum ahead of readFileNum
	dq.Put(msg)
	dq.Put(msg)

	// meet the file size limit exactly (2048 bytes) when writeFileNum
	// is ahead of readFileNum
	dq.Put(msg)
	dq.Put(msg)
	dq.Put(make([]byte, bytesRemaining-4-oneByteMsgSizeIncrease))
	dq.Put(make([]byte, 1))

	for i := 0; i < 10; i++ {
		// test that write position and messages reset when a file is completely read
		// test the writeFileNum correctly increments
		d := readMetaDataFile(dq.(*diskQueue).metaDataFileName(), 0, true)
		if d.depth == 7 &&
			d.readFileNum == 1 &&
			d.writeFileNum == 3 &&
			d.readPos == 0 &&
			d.writePos == 0 &&
			d.readMessages == 0 &&
			d.writeMessages == 0 {
			// success
			goto completeReadFileAgain
		}
		time.Sleep(100 * time.Millisecond)
	}
	panic("fail")

completeReadFileAgain:
	<-dq.ReadChan()
	<-dq.ReadChan()
	<-dq.ReadChan()

	<-dq.ReadChan()
	<-dq.ReadChan()
	<-dq.ReadChan()
	<-dq.ReadChan()

	for i := 0; i < 10; i++ {
		// test that read position and messages reset when a file is completely read
		// test the readFileNum correctly increments
		d := readMetaDataFile(dq.(*diskQueue).metaDataFileName(), 0, true)
		if d.depth == 0 &&
			d.readFileNum == 3 &&
			d.writeFileNum == 3 &&
			d.readPos == 0 &&
			d.writePos == 0 &&
			d.readMessages == 0 &&
			d.writeMessages == 0 {
			// success
			goto done
		}
		time.Sleep(100 * time.Millisecond)
	}
	panic("fail")

done:
}

func TestDiskQueueTorture(t *testing.T) {
	var wg sync.WaitGroup

	l := NewTestLogger(t)
	dqName := "test_disk_queue_torture" + strconv.Itoa(int(time.Now().Unix()))
	tmpDir, err := ioutil.TempDir("", fmt.Sprintf("nsq-test-%d", time.Now().UnixNano()))
	if err != nil {
		panic(err)
	}
	defer os.RemoveAll(tmpDir)
	dq := New(dqName, tmpDir, 262144, 0, 1<<10, 2500, 2*time.Second, l)
	NotNil(t, dq)
	Equal(t, int64(0), dq.Depth())

	msg := []byte("aaaaaaaaaabbbbbbbbbbccccccccccddddddddddeeeeeeeeeeffffffffff")

	numWriters := 4
	numReaders := 4
	readExitChan := make(chan int)
	writeExitChan := make(chan int)

	var depth int64
	for i := 0; i < numWriters; i++ {
		wg.Add(1)
		go func() {
			defer wg.Done()
			for {
				time.Sleep(100000 * time.Nanosecond)
				select {
				case <-writeExitChan:
					return
				default:
					err := dq.Put(msg)
					if err == nil {
						atomic.AddInt64(&depth, 1)
					}
				}
			}
		}()
	}

	time.Sleep(1 * time.Second)

	dq.Close()

	t.Logf("closing writeExitChan")
	close(writeExitChan)
	wg.Wait()

	t.Logf("restarting diskqueue")

	dq = New(dqName, tmpDir, 262144, 0, 1<<10, 2500, 2*time.Second, l)
	defer dq.Close()
	NotNil(t, dq)
	Equal(t, depth, dq.Depth())

	var read int64
	for i := 0; i < numReaders; i++ {
		wg.Add(1)
		go func() {
			defer wg.Done()
			for {
				time.Sleep(100000 * time.Nanosecond)
				select {
				case m := <-dq.ReadChan():
					Equal(t, m, msg)
					atomic.AddInt64(&read, 1)
				case <-readExitChan:
					return
				}
			}
		}()
	}

	t.Logf("waiting for depth 0")
	for {
		if dq.Depth() == 0 {
			break
		}
		time.Sleep(50 * time.Millisecond)
	}

	t.Logf("closing readExitChan")
	close(readExitChan)
	wg.Wait()

	Equal(t, depth, read)
}

func TestDiskQueueResize(t *testing.T) {
	l := NewTestLogger(t)
	dqName := "test_disk_queue_resize" + strconv.Itoa(int(time.Now().Unix()))
	tmpDir, err := ioutil.TempDir("", fmt.Sprintf("nsq-test-%d", time.Now().UnixNano()))
	if err != nil {
		panic(err)
	}
	defer os.RemoveAll(tmpDir)
	msg := []byte{0, 1, 2, 3, 4, 5, 6, 7, 8, 9}
	ml := int64(len(msg))
	dq := New(dqName, tmpDir, 8*(ml+4), int32(ml), 1<<10, 2500, time.Second, l)
	NotNil(t, dq)
	Equal(t, int64(0), dq.Depth())

	for i := 0; i < 8; i++ {
		msg[0] = byte(i)
		err := dq.Put(msg)
		Nil(t, err)
	}
	Equal(t, int64(1), dq.(*diskQueue).writeFileNum)
	Equal(t, int64(0), dq.(*diskQueue).writePos)
	Equal(t, int64(8), dq.Depth())

	dq.Close()
	dq = New(dqName, tmpDir, 10*(ml+4), int32(ml), 1<<10, 2500, time.Second, l)

	for i := 0; i < 10; i++ {
		msg[0] = byte(20 + i)
		err := dq.Put(msg)
		Nil(t, err)
	}
	Equal(t, int64(2), dq.(*diskQueue).writeFileNum)
	Equal(t, int64(0), dq.(*diskQueue).writePos)
	Equal(t, int64(18), dq.Depth())

	for i := 0; i < 8; i++ {
		msg[0] = byte(i)
		Equal(t, msg, <-dq.ReadChan())
	}
	for i := 0; i < 10; i++ {
		msg[0] = byte(20 + i)
		Equal(t, msg, <-dq.ReadChan())
	}
	Equal(t, int64(0), dq.Depth())
	dq.Close()

	// make sure there aren't "bad" files due to read logic errors
	files, err := filepath.Glob(filepath.Join(tmpDir, dqName+"*.bad"))
	Nil(t, err)
	// empty files slice is actually nil, length check is less confusing
	if len(files) > 0 {
		Equal(t, []string{}, files)
	}
}

func BenchmarkDiskQueuePut16(b *testing.B) {
	benchmarkDiskQueuePut(16, b)
}
func BenchmarkDiskQueuePut64(b *testing.B) {
	benchmarkDiskQueuePut(64, b)
}
func BenchmarkDiskQueuePut256(b *testing.B) {
	benchmarkDiskQueuePut(256, b)
}
func BenchmarkDiskQueuePut1024(b *testing.B) {
	benchmarkDiskQueuePut(1024, b)
}
func BenchmarkDiskQueuePut4096(b *testing.B) {
	benchmarkDiskQueuePut(4096, b)
}
func BenchmarkDiskQueuePut16384(b *testing.B) {
	benchmarkDiskQueuePut(16384, b)
}
func BenchmarkDiskQueuePut65536(b *testing.B) {
	benchmarkDiskQueuePut(65536, b)
}
func BenchmarkDiskQueuePut262144(b *testing.B) {
	benchmarkDiskQueuePut(262144, b)
}
func BenchmarkDiskQueuePut1048576(b *testing.B) {
	benchmarkDiskQueuePut(1048576, b)
}
func benchmarkDiskQueuePut(size int64, b *testing.B) {
	b.StopTimer()
	l := NewTestLogger(b)
	dqName := "bench_disk_queue_put" + strconv.Itoa(b.N) + strconv.Itoa(int(time.Now().Unix()))
	tmpDir, err := ioutil.TempDir("", fmt.Sprintf("nsq-test-%d", time.Now().UnixNano()))
	if err != nil {
		panic(err)
	}
	defer os.RemoveAll(tmpDir)
	dq := New(dqName, tmpDir, 1024768*100, 0, 1<<20, 2500, 2*time.Second, l)
	defer dq.Close()
	b.SetBytes(size)
	data := make([]byte, size)
	b.StartTimer()

	for i := 0; i < b.N; i++ {
		err := dq.Put(data)
		if err != nil {
			panic(err)
		}
	}
}

func BenchmarkDiskWrite16(b *testing.B) {
	benchmarkDiskWrite(16, b)
}
func BenchmarkDiskWrite64(b *testing.B) {
	benchmarkDiskWrite(64, b)
}
func BenchmarkDiskWrite256(b *testing.B) {
	benchmarkDiskWrite(256, b)
}
func BenchmarkDiskWrite1024(b *testing.B) {
	benchmarkDiskWrite(1024, b)
}
func BenchmarkDiskWrite4096(b *testing.B) {
	benchmarkDiskWrite(4096, b)
}
func BenchmarkDiskWrite16384(b *testing.B) {
	benchmarkDiskWrite(16384, b)
}
func BenchmarkDiskWrite65536(b *testing.B) {
	benchmarkDiskWrite(65536, b)
}
func BenchmarkDiskWrite262144(b *testing.B) {
	benchmarkDiskWrite(262144, b)
}
func BenchmarkDiskWrite1048576(b *testing.B) {
	benchmarkDiskWrite(1048576, b)
}
func benchmarkDiskWrite(size int64, b *testing.B) {
	b.StopTimer()
	fileName := "bench_disk_queue_put" + strconv.Itoa(b.N) + strconv.Itoa(int(time.Now().Unix()))
	tmpDir, err := ioutil.TempDir("", fmt.Sprintf("nsq-test-%d", time.Now().UnixNano()))
	if err != nil {
		panic(err)
	}
	defer os.RemoveAll(tmpDir)
	f, _ := os.OpenFile(path.Join(tmpDir, fileName), os.O_RDWR|os.O_CREATE, 0600)
	b.SetBytes(size)
	data := make([]byte, size)
	b.StartTimer()

	for i := 0; i < b.N; i++ {
		f.Write(data)
	}
	f.Sync()
}

func BenchmarkDiskWriteBuffered16(b *testing.B) {
	benchmarkDiskWriteBuffered(16, b)
}
func BenchmarkDiskWriteBuffered64(b *testing.B) {
	benchmarkDiskWriteBuffered(64, b)
}
func BenchmarkDiskWriteBuffered256(b *testing.B) {
	benchmarkDiskWriteBuffered(256, b)
}
func BenchmarkDiskWriteBuffered1024(b *testing.B) {
	benchmarkDiskWriteBuffered(1024, b)
}
func BenchmarkDiskWriteBuffered4096(b *testing.B) {
	benchmarkDiskWriteBuffered(4096, b)
}
func BenchmarkDiskWriteBuffered16384(b *testing.B) {
	benchmarkDiskWriteBuffered(16384, b)
}
func BenchmarkDiskWriteBuffered65536(b *testing.B) {
	benchmarkDiskWriteBuffered(65536, b)
}
func BenchmarkDiskWriteBuffered262144(b *testing.B) {
	benchmarkDiskWriteBuffered(262144, b)
}
func BenchmarkDiskWriteBuffered1048576(b *testing.B) {
	benchmarkDiskWriteBuffered(1048576, b)
}
func benchmarkDiskWriteBuffered(size int64, b *testing.B) {
	b.StopTimer()
	fileName := "bench_disk_queue_put" + strconv.Itoa(b.N) + strconv.Itoa(int(time.Now().Unix()))
	tmpDir, err := ioutil.TempDir("", fmt.Sprintf("nsq-test-%d", time.Now().UnixNano()))
	if err != nil {
		panic(err)
	}
	defer os.RemoveAll(tmpDir)
	f, _ := os.OpenFile(path.Join(tmpDir, fileName), os.O_RDWR|os.O_CREATE, 0600)
	b.SetBytes(size)
	data := make([]byte, size)
	w := bufio.NewWriterSize(f, 1024*4)
	b.StartTimer()

	for i := 0; i < b.N; i++ {
		w.Write(data)
		if i%1024 == 0 {
			w.Flush()
		}
	}
	w.Flush()
	f.Sync()
}

// you might want to run this like
// $ go test -bench=DiskQueueGet -benchtime 0.1s
// too avoid doing too many iterations.
func BenchmarkDiskQueueGet16(b *testing.B) {
	benchmarkDiskQueueGet(16, b)
}
func BenchmarkDiskQueueGet64(b *testing.B) {
	benchmarkDiskQueueGet(64, b)
}
func BenchmarkDiskQueueGet256(b *testing.B) {
	benchmarkDiskQueueGet(256, b)
}
func BenchmarkDiskQueueGet1024(b *testing.B) {
	benchmarkDiskQueueGet(1024, b)
}
func BenchmarkDiskQueueGet4096(b *testing.B) {
	benchmarkDiskQueueGet(4096, b)
}
func BenchmarkDiskQueueGet16384(b *testing.B) {
	benchmarkDiskQueueGet(16384, b)
}
func BenchmarkDiskQueueGet65536(b *testing.B) {
	benchmarkDiskQueueGet(65536, b)
}
func BenchmarkDiskQueueGet262144(b *testing.B) {
	benchmarkDiskQueueGet(262144, b)
}
func BenchmarkDiskQueueGet1048576(b *testing.B) {
	benchmarkDiskQueueGet(1048576, b)
}

func benchmarkDiskQueueGet(size int64, b *testing.B) {
	b.StopTimer()
	l := NewTestLogger(b)
	dqName := "bench_disk_queue_get" + strconv.Itoa(b.N) + strconv.Itoa(int(time.Now().Unix()))
	tmpDir, err := ioutil.TempDir("", fmt.Sprintf("nsq-test-%d", time.Now().UnixNano()))
	if err != nil {
		panic(err)
	}
	defer os.RemoveAll(tmpDir)
	dq := New(dqName, tmpDir, 1024768, 0, 1<<30, 2500, 2*time.Second, l)
	defer dq.Close()
	b.SetBytes(size)
	data := make([]byte, size)
	for i := 0; i < b.N; i++ {
		dq.Put(data)
	}
	b.StartTimer()

	for i := 0; i < b.N; i++ {
		<-dq.ReadChan()
	}
}<|MERGE_RESOLUTION|>--- conflicted
+++ resolved
@@ -275,13 +275,9 @@
 	defer f.Close()
 
 	var ret md
-<<<<<<< HEAD
+
 	if diskLimitFeatIsOn {
-		_, err = fmt.Fscanf(f, "%d\n%d,%d,%d\n%d,%d,%d\n",
-=======
-	if withDiskSpaceFeat {
 		_, err = fmt.Fscanf(f, "%d\n%d,%d,%d\n%d,%d,%d,%d\n",
->>>>>>> 4c956aaa
 			&ret.depth,
 			&ret.readFileNum, &ret.readMessages, &ret.readPos,
 			&ret.writeBytes, &ret.writeFileNum, &ret.writeMessages, &ret.writePos)
@@ -412,12 +408,8 @@
 		// test that write position and messages reset when a new file is created
 		// test the writeFileNum correctly increments
 		d := readMetaDataFile(dq.(*diskQueue).metaDataFileName(), 0, true)
-<<<<<<< HEAD
 		if d.depth == 3 &&
-=======
-		if d.depth == 2 &&
 			d.writeBytes == 3020 &&
->>>>>>> 4c956aaa
 			d.readFileNum == 0 &&
 			d.writeFileNum == 1 &&
 			d.readPos == 1004 &&
